/*
Copyright 2021 The Dapr Authors
Licensed under the Apache License, Version 2.0 (the "License");
you may not use this file except in compliance with the License.
You may obtain a copy of the License at
    http://www.apache.org/licenses/LICENSE-2.0
Unless required by applicable law or agreed to in writing, software
distributed under the License is distributed on an "AS IS" BASIS,
WITHOUT WARRANTIES OR CONDITIONS OF ANY KIND, either express or implied.
See the License for the specific language governing permissions and
limitations under the License.
*/

package oauth2

import (
	"context"
	"net/http"
	"net/url"
	"reflect"
	"strings"

	"github.com/fasthttp-contrib/sessions"
	"github.com/google/uuid"
	"golang.org/x/oauth2"

	"github.com/dapr/components-contrib/internal/httputils"
	"github.com/dapr/components-contrib/internal/utils"
	mdutils "github.com/dapr/components-contrib/metadata"
	"github.com/dapr/components-contrib/middleware"
	"github.com/dapr/kit/logger"
)

// Metadata is the oAuth middleware config.
type oAuth2MiddlewareMetadata struct {
<<<<<<< HEAD
	ClientID          string `json:"clientID"`
	ClientSecret      string `json:"clientSecret"`
	Scopes            string `json:"scopes"`
	AuthURL           string `json:"authURL"`
	TokenURL          string `json:"tokenURL"`
	AuthHeaderName    string `json:"authHeaderName"`
	RedirectParamName string `json:"redirectParamName"`
	RedirectURL       string `json:"redirectURL"`
	ForceHTTPS        string `json:"forceHTTPS"`
=======
	ClientID       string `json:"clientID" mapstructure:"clientID"`
	ClientSecret   string `json:"clientSecret" mapstructure:"clientSecret"`
	Scopes         string `json:"scopes" mapstructure:"scopes"`
	AuthURL        string `json:"authURL" mapstructure:"authURL"`
	TokenURL       string `json:"tokenURL" mapstructure:"tokenURL"`
	AuthHeaderName string `json:"authHeaderName" mapstructure:"authHeaderName"`
	RedirectURL    string `json:"redirectURL" mapstructure:"redirectURL"`
	ForceHTTPS     string `json:"forceHTTPS" mapstructure:"forceHTTPS"`
>>>>>>> e59e03eb
}

// NewOAuth2Middleware returns a new oAuth2 middleware.
func NewOAuth2Middleware(log logger.Logger) middleware.Middleware {
	m := &Middleware{logger: log}

	return m
}

// Middleware is an oAuth2 authentication middleware.
type Middleware struct {
	logger logger.Logger
}

const (
	stateParam   = "state"
	savedState   = "auth-state"
	redirectPath = "redirect-url"
	codeParam    = "code"
)

<<<<<<< HEAD
// GetHandler returns the HTTP handler provided by the middleware.
func (m *Middleware) GetHandler(metadata middleware.Metadata) (func(next http.Handler) http.Handler, error) {
=======
// GetHandler retruns the HTTP handler provided by the middleware.
func (m *Middleware) GetHandler(ctx context.Context, metadata middleware.Metadata) (func(next http.Handler) http.Handler, error) {
>>>>>>> e59e03eb
	meta, err := m.getNativeMetadata(metadata)
	if err != nil {
		return nil, err
	}

	forceHTTPS := utils.IsTruthy(meta.ForceHTTPS)
	conf := &oauth2.Config{
		ClientID:     meta.ClientID,
		ClientSecret: meta.ClientSecret,
		Scopes:       strings.Split(meta.Scopes, ","),
		RedirectURL:  meta.RedirectURL,
		Endpoint: oauth2.Endpoint{
			AuthURL:  meta.AuthURL,
			TokenURL: meta.TokenURL,
		},
	}

	return func(next http.Handler) http.Handler {
		return http.HandlerFunc(func(w http.ResponseWriter, r *http.Request) {
			session := sessions.Start(w, r)

			if session.GetString(meta.AuthHeaderName) != "" {
				r.Header.Add(meta.AuthHeaderName, session.GetString(meta.AuthHeaderName))
				next.ServeHTTP(w, r)
				return
			}

			// Redirect to the auth server
			state := r.URL.Query().Get(stateParam)
			if state == "" {
				id, err := uuid.NewRandom()
				if err != nil {
					httputils.RespondWithError(w, http.StatusInternalServerError)
					m.logger.Errorf("Failed to generate UUID: %v", err)
					return
				}
				idStr := id.String()

				redirectURLStr := r.URL.Query().Get(meta.RedirectParamName)
				if redirectURLStr == "" {
					redirectURLStr = conf.RedirectURL
				}
				redirectURL, err := url.Parse(redirectURLStr)
				if err != nil {
					httputils.RespondWithError(w, http.StatusInternalServerError)
					m.logger.Errorf("Failed to parse redirect URL: %v", err)
					return
				}

				session.Set(savedState, idStr)
				session.Set(redirectPath, redirectURL)

				url := conf.AuthCodeURL(idStr, oauth2.AccessTypeOffline)
				httputils.RespondWithRedirect(w, http.StatusFound, url)
			} else {
				authState := session.GetString(savedState)
				redirectURL, ok := session.Get(redirectPath).(*url.URL)
				if !ok {
					httputils.RespondWithError(w, http.StatusInternalServerError)
					m.logger.Errorf("Value saved in state key '%s' is not a *url.URL", redirectPath)
					return
				}

				if forceHTTPS {
					redirectURL.Scheme = "https"
				}

				if state != authState {
					httputils.RespondWithErrorAndMessage(w, http.StatusBadRequest, "invalid state")
					return
				}

				code := r.URL.Query().Get(codeParam)
				if code == "" {
					httputils.RespondWithErrorAndMessage(w, http.StatusBadRequest, "code not found")
					return
				}

				token, err := conf.Exchange(r.Context(), code)
				if err != nil {
					httputils.RespondWithError(w, http.StatusInternalServerError)
					m.logger.Error("Failed to exchange token")
					return
				}

				authHeader := token.Type() + " " + token.AccessToken
				session.Set(meta.AuthHeaderName, authHeader)
				httputils.RespondWithRedirect(w, http.StatusFound, redirectURL.String())
			}
		})
	}, nil
}

func (m *Middleware) getNativeMetadata(metadata middleware.Metadata) (*oAuth2MiddlewareMetadata, error) {
	var middlewareMetadata oAuth2MiddlewareMetadata
	err := mdutils.DecodeMetadata(metadata.Properties, &middlewareMetadata)
	if err != nil {
		return nil, err
	}
	return &middlewareMetadata, nil
}

func (m *Middleware) GetComponentMetadata() map[string]string {
	metadataStruct := oAuth2MiddlewareMetadata{}
	metadataInfo := map[string]string{}
	mdutils.GetMetadataInfoFromStructType(reflect.TypeOf(metadataStruct), &metadataInfo, mdutils.MiddlewareType)
	return metadataInfo
}<|MERGE_RESOLUTION|>--- conflicted
+++ resolved
@@ -33,26 +33,15 @@
 
 // Metadata is the oAuth middleware config.
 type oAuth2MiddlewareMetadata struct {
-<<<<<<< HEAD
-	ClientID          string `json:"clientID"`
-	ClientSecret      string `json:"clientSecret"`
-	Scopes            string `json:"scopes"`
-	AuthURL           string `json:"authURL"`
-	TokenURL          string `json:"tokenURL"`
-	AuthHeaderName    string `json:"authHeaderName"`
-	RedirectParamName string `json:"redirectParamName"`
-	RedirectURL       string `json:"redirectURL"`
-	ForceHTTPS        string `json:"forceHTTPS"`
-=======
-	ClientID       string `json:"clientID" mapstructure:"clientID"`
-	ClientSecret   string `json:"clientSecret" mapstructure:"clientSecret"`
-	Scopes         string `json:"scopes" mapstructure:"scopes"`
-	AuthURL        string `json:"authURL" mapstructure:"authURL"`
-	TokenURL       string `json:"tokenURL" mapstructure:"tokenURL"`
-	AuthHeaderName string `json:"authHeaderName" mapstructure:"authHeaderName"`
-	RedirectURL    string `json:"redirectURL" mapstructure:"redirectURL"`
-	ForceHTTPS     string `json:"forceHTTPS" mapstructure:"forceHTTPS"`
->>>>>>> e59e03eb
+	ClientID          string `json:"clientID" mapstructure:"clientID"`
+	ClientSecret      string `json:"clientSecret" mapstructure:"clientSecret"`
+	Scopes            string `json:"scopes" mapstructure:"scopes"`
+	AuthURL           string `json:"authURL" mapstructure:"authURL"`
+	TokenURL          string `json:"tokenURL" mapstructure:"tokenURL"`
+	AuthHeaderName    string `json:"authHeaderName" mapstructure:"authHeaderName"`
+	RedirectParamName string `json:"redirectParamName" mapstructure:"redirectParamName"`
+	RedirectURL       string `json:"redirectURL" mapstructure:"redirectURL"`
+	ForceHTTPS        string `json:"forceHTTPS" mapstructure:"forceHTTPS"`
 }
 
 // NewOAuth2Middleware returns a new oAuth2 middleware.
@@ -74,13 +63,8 @@
 	codeParam    = "code"
 )
 
-<<<<<<< HEAD
 // GetHandler returns the HTTP handler provided by the middleware.
-func (m *Middleware) GetHandler(metadata middleware.Metadata) (func(next http.Handler) http.Handler, error) {
-=======
-// GetHandler retruns the HTTP handler provided by the middleware.
 func (m *Middleware) GetHandler(ctx context.Context, metadata middleware.Metadata) (func(next http.Handler) http.Handler, error) {
->>>>>>> e59e03eb
 	meta, err := m.getNativeMetadata(metadata)
 	if err != nil {
 		return nil, err
